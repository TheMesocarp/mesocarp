use std::sync::Arc;

use bytemuck::{Pod, Zeroable};

use crate::{
    comms::{
        spmc::{Broadcast, Subscriber},
        spsc::BufferWheel,
    },
    logging::journal::Journal,
    sync::ComputeLayout,
    MesoError,
};

#[derive(Clone, Copy, Debug)]
#[repr(C)]
pub struct Block<const BANDWIDTH: usize> {
    pub start: u64,
    pub dur: u64,
    pub max_dur: u64,
    pub sends: usize,
    pub recvs_current_block: usize,
    pub delayed_recvs: [isize; BANDWIDTH],
    pub local_corrections: isize,
    pub delayed_corrections: [isize; BANDWIDTH],
    pub block_nmb: usize,
    pub producer_id: usize,
}

impl<const BANDWIDTH: usize> Block<BANDWIDTH> {
    pub fn new(start: u64, dur: u64, block_nmb: usize, producer_id: usize) -> Self {
        Self {
            start,
            dur,
            max_dur: dur,
            sends: 0,
            recvs_current_block: 0,
            delayed_recvs: [0; BANDWIDTH],
            local_corrections: 0,
            delayed_corrections: [0; BANDWIDTH],
            block_nmb,
            producer_id,
        }
    }

    pub fn send(&mut self) {
        self.sends += 1
    }

    pub fn recv(&mut self, commit_time: u64, rollback_correction: bool) -> Result<(), MesoError> {
        if commit_time < self.start {
            let real_diff = self.start - commit_time - 1;
            let blocks = (real_diff / self.dur) as usize;
            if blocks >= BANDWIDTH {
                return Err(MesoError::DistantBlocks(blocks));
            }
            println!("added recv to slot {:?} in delayed queue", blocks);
            if !rollback_correction {
                self.delayed_recvs[blocks - 1] += 1;
            } else {
                self.delayed_corrections[blocks - 1] += 1;
            }
        } else {
            self.recvs_current_block += 1;
        }
        Ok(())
    }

    pub fn send_anti(&mut self, commit_time: u64) -> Result<(), MesoError> {
        let real_diff = self.start - commit_time - 1;
        let blocks = (real_diff / self.max_dur) as usize;
        if blocks >= BANDWIDTH {
            return Err(MesoError::DistantBlocks(blocks));
        }
<<<<<<< HEAD
        println!("subbed anti recv to slot {:?} in delayed queue", blocks);
        self.delayed_corrections[blocks] -= 1;
=======
        self.delayed_corrections[blocks - 1] -= 1;
>>>>>>> 5eae1257
        Ok(())
    }

    pub fn recv_anti(&mut self, commit_time: u64) -> Result<(), MesoError> {
        if commit_time < self.start {
            let real_diff = self.start - commit_time - 1;
            let blocks = (real_diff / self.dur) as usize;
            if blocks >= BANDWIDTH {
                return Err(MesoError::DistantBlocks(blocks));
            }
            println!("added recv to slot {:?} in delayed queue", blocks);
            self.delayed_recvs[blocks] -= 1;
        } else {
            self.recvs_current_block -= 1;
        }
        Ok(())
    }

    pub fn block_id(&self) -> (usize, usize) {
        (self.producer_id, self.block_nmb)
    }
}

unsafe impl<const BANDWIDTH: usize> Send for Block<BANDWIDTH> {}
unsafe impl<const BANDWIDTH: usize> Sync for Block<BANDWIDTH> {}

unsafe impl<const BANDWIDTH: usize> Pod for Block<BANDWIDTH> {}
unsafe impl<const BANDWIDTH: usize> Zeroable for Block<BANDWIDTH> {}

impl<const BANDWIDTH: usize> Default for Block<BANDWIDTH> {
    fn default() -> Self {
        Self {
            start: 0,
            dur: u64::MAX,
            max_dur: u64::MAX,
            sends: 0,
            recvs_current_block: 0,
            delayed_recvs: [0; BANDWIDTH],
            local_corrections: 0,
            delayed_corrections: [0; BANDWIDTH],
            block_nmb: 0,
            producer_id: usize::MAX,
        }
    }
}

pub struct BlockProcessor<const BANDWIDTH: usize> {
    mode: ComputeLayout,
    block_receiver_centralized: Option<Vec<Arc<BufferWheel<BANDWIDTH, Block<BANDWIDTH>>>>>,
    safe_point_centralized: Option<Arc<Broadcast<BANDWIDTH, u64>>>,
    centralized_registrations: usize,
    block_receiver_decentralized: Option<Vec<Subscriber<BANDWIDTH, Block<BANDWIDTH>>>>,
}

impl<const BANDWIDTH: usize> BlockProcessor<BANDWIDTH> {
    pub fn new(mode: ComputeLayout) -> Result<Self, MesoError> {
        let block_receiver_centralized = match mode {
            ComputeLayout::HubSpoke => Some(Vec::new()),
            ComputeLayout::Decentralized => None,
        };
        let safe_point_centralized = match mode {
            ComputeLayout::HubSpoke => Some(Arc::new(Broadcast::new()?)),
            ComputeLayout::Decentralized => None,
        };
        let block_receiver_decentralized = match mode {
            ComputeLayout::HubSpoke => None,
            ComputeLayout::Decentralized => Some(Vec::new()),
        };
        Ok(Self {
            mode,
            block_receiver_centralized,
            safe_point_centralized,
            centralized_registrations: 0,
            block_receiver_decentralized,
        })
    }

    pub fn register_centralized_producer(&mut self) -> Result<BlockSpoke<BANDWIDTH>, MesoError> {
        if self.mode != ComputeLayout::HubSpoke {
            return Err(MesoError::ComputeLayoutExpectationMismatch(self.mode));
        }
        let wheel = Arc::new(BufferWheel::new());
        let cloned = Arc::clone(&wheel);
        self.block_receiver_centralized
            .as_mut()
            .unwrap()
            .push(wheel);
        let sub = self
            .safe_point_centralized
            .as_mut()
            .unwrap()
            .register_subscriber();
        self.centralized_registrations += 1;
        Ok(BlockSpoke {
            submitter: cloned,
            subscriber: sub,
            block: Block::new(0, 0, 0, self.centralized_registrations - 1),
        })
    }

    pub fn register_decentralized_producer(
        &mut self,
        sub: Subscriber<BANDWIDTH, Block<BANDWIDTH>>,
    ) -> Result<(), MesoError> {
        if self.mode != ComputeLayout::Decentralized {
            return Err(MesoError::ComputeLayoutExpectationMismatch(self.mode));
        }
        self.block_receiver_decentralized
            .as_mut()
            .unwrap()
            .push(sub);
        Ok(())
    }

    pub fn register_producer(
        &mut self,
        sub: Option<Subscriber<BANDWIDTH, Block<BANDWIDTH>>>,
    ) -> Result<Option<BlockSpoke<BANDWIDTH>>, MesoError> {
        match self.mode {
            ComputeLayout::HubSpoke => Ok(Some(self.register_centralized_producer()?)),
            ComputeLayout::Decentralized => {
                let sub = sub.ok_or(MesoError::ComputeLayoutExpectationMismatch(self.mode))?;
                self.register_decentralized_producer(sub)?;
                Ok(None)
            }
        }
    }

    pub fn poll(&mut self) -> Result<Vec<Option<Vec<Block<BANDWIDTH>>>>, MesoError> {
        let mut output = Vec::new();
        match self.mode {
            ComputeLayout::HubSpoke => {
                let comms = self.block_receiver_centralized.as_mut().unwrap();
                for i in comms {
                    let mut planet_blocks = Vec::new();
                    for _ in 0..BANDWIDTH {
                        match i.read() {
                            Ok(block) => planet_blocks.push(block),
                            Err(err) => {
                                if let MesoError::NoPendingUpdates = err {
                                    break;
                                }
                                return Err(err);
                            }
                        }
                    }
                    if !planet_blocks.is_empty() {
                        output.push(Some(planet_blocks));
                        continue;
                    }
                    output.push(None);
                }
            }
            ComputeLayout::Decentralized => {
                // poll subscribers
            }
        }
        Ok(output)
    }

    pub fn broadcast_new_safe_point(&mut self, gvt: u64) -> Result<(), MesoError> {
        if self.mode != ComputeLayout::HubSpoke {
            return Err(MesoError::ComputeLayoutExpectationMismatch(self.mode));
        }
        self.safe_point_centralized.as_mut().unwrap().broadcast(gvt);
        Ok(())
    }
}

pub struct Consensus<const BANDWIDTH: usize> {
    pub processor: BlockProcessor<BANDWIDTH>,
    queue: Vec<[Option<Block<BANDWIDTH>>; BANDWIDTH]>,
    next: Vec<Option<Block<BANDWIDTH>>>,
    pub blocks: Journal,
    pub safe_point: u64,
    pub block_nmb: usize,
}

impl<const BANDWIDTH: usize> Consensus<BANDWIDTH> {
    pub fn new(mode: ComputeLayout, batch_size: usize) -> Result<Self, MesoError> {
        let blocksize = BANDWIDTH * 16 + 48;
        Ok(Self {
            processor: BlockProcessor::new(mode)?,
            queue: Vec::new(),
            next: Vec::new(),
            blocks: Journal::init(batch_size * blocksize),
            safe_point: 0,
            block_nmb: 0,
        })
    }

    pub fn register_producer(
        &mut self,
        sub: Option<Subscriber<BANDWIDTH, Block<BANDWIDTH>>>,
    ) -> Result<Option<BlockSpoke<BANDWIDTH>>, MesoError> {
        self.processor.register_producer(sub)
    }

    pub fn poll_n_slot(&mut self) -> Result<(), MesoError> {
        let new_blocks = self.processor.poll()?;
        for (i, planet) in new_blocks.into_iter().enumerate() {
            if let Some(blocks) = planet {
                for block in blocks {
                    let diff = block.block_nmb - self.block_nmb;
                    if diff == 0 {
                        self.next[i] = Some(block);
                        continue;
                    }
                    if diff > BANDWIDTH {
                        return Err(MesoError::DistantBlocks(diff));
                    }
                    self.queue[i][diff - 1] = Some(block);
                }
            }
        }
        Ok(())
    }

    pub fn fetch_latest_uncommited_blocks(
        &mut self,
    ) -> Result<Vec<Option<Block<BANDWIDTH>>>, MesoError> {
        let mut latests = Vec::new();
        for i in &self.next {
            latests.push(*i);
        }

        for (producer, row) in self.queue.iter().enumerate() {
            if let Some(block) = row.iter().rev().find_map(|&x| x) {
                let cloned = Some(block);
                latests[producer] = cloned;
            }
        }
        Ok(latests)
    }

    pub fn check_update_safe_point(&mut self) -> Result<Option<u64>, MesoError> {
        if !self.next.iter().all(|x| x.is_some()) {
            return Ok(None);
        }
        let mut start = 0;
        let mut dur = 0;

        let mut sends = 0;
        let mut recvs = 0;
        let mut delayed_recvs = [0isize; BANDWIDTH];
        let mut correction_factor = 0isize;
        for block in &mut self.next.iter_mut().flatten() {
            if start == dur && dur == 0 {
                start = block.start;
                dur = block.dur;
            }
            println!(
                "dur: {dur} {:?}, start: {start} {:?}",
                block.dur, block.start
            );
            if dur != block.dur || start != block.start {
                return Err(MesoError::MismatchBlockRanges);
            }
            sends += block.sends;
            recvs += block.recvs_current_block;
            delayed_recvs
                .iter_mut()
                .zip(block.delayed_recvs.iter())
                .for_each(|(x, y)| *x += *y);
            correction_factor += block.local_corrections;
        }
        let mut lates = 0;
        for producer_queue in self.queue.iter() {
            for (slot, maybe) in producer_queue.iter().enumerate() {
                match maybe {
                    Some(block) => {
                        lates += block.delayed_recvs[slot];
                        correction_factor += block.delayed_corrections[slot];
                    }
                    None => break,
                }
            }
        }

        let normalized_sends = (sends.checked_add_signed(correction_factor).unwrap()) as isize;
        let normalized_recvs = recvs as isize + lates;
        if normalized_sends - normalized_recvs == 0 {
            self.commit_block(start, dur, sends, recvs, delayed_recvs, correction_factor);
            return Ok(Some(self.safe_point));
        }
        Ok(None)
    }

    pub fn check_status(&self) -> bool {
        if !self.next.iter().all(|x| x.is_none()) {
            return false;
        }
        for row in self.queue.iter() {
            if !row.iter().all(|x| x.is_none()) {
                return false;
            }
        }
        true
    }

    fn commit_block(
        &mut self,
        start: u64,
        dur: u64,
        sends: usize,
        recvs: usize,
        delayed_recvs: [isize; BANDWIDTH],
        net_corrections: isize,
    ) {
        self.block_nmb += 1;
        self.safe_point = start + dur;

        let mut block = Block::<BANDWIDTH>::new(start, dur, self.block_nmb, usize::MAX);
        block.recvs_current_block = recvs;
        block.sends = sends;
        block.delayed_recvs = delayed_recvs;
        block.local_corrections = net_corrections;

        self.blocks.write(block, self.safe_point, None);

        self.next.fill(None);
        for (producer, queue) in self.queue.iter_mut().enumerate() {
            if let Some(block) = queue[0].take() {
                self.next[producer] = Some(block);
            }
            for i in 0..(BANDWIDTH - 1) {
                queue[i] = queue[i + 1].take();
            }
            queue[BANDWIDTH - 1] = None;
        }
    }
}

pub struct BlockSpoke<const BANDWIDTH: usize> {
    pub submitter: Arc<BufferWheel<BANDWIDTH, Block<BANDWIDTH>>>,
    pub subscriber: Subscriber<BANDWIDTH, u64>,
    pub block: Block<BANDWIDTH>,
}

#[cfg(test)]
mod unit_tests {
    use std::{
        sync::atomic::{AtomicBool, Ordering},
        thread,
        time::Duration,
    };

    use super::*;
    use crate::sync::ComputeLayout;

    const BANDWIDTH: usize = 16;
    const NUM_PRODUCERS: usize = 2;
    const BLOCK_DURATION: u64 = 100;

    fn setup_consensus(num_producers: usize) -> (Consensus<BANDWIDTH>, Vec<BlockSpoke<BANDWIDTH>>) {
        let mut consensus =
            Consensus::<BANDWIDTH>::new(ComputeLayout::HubSpoke, num_producers).unwrap();
        let mut spokes = Vec::new();

        for _ in 0..num_producers {
            let spoke = consensus.register_producer(None).unwrap().unwrap();
            spokes.push(spoke);
        }

        consensus.queue = vec![[None; BANDWIDTH]; num_producers];
        consensus.next = vec![None; num_producers];

        (consensus, spokes)
    }

    fn submit_block(spoke: &mut BlockSpoke<BANDWIDTH>, block: Block<BANDWIDTH>) {
        spoke.submitter.write(block).unwrap();
    }

    #[test]
    fn test_initialization_and_registration() {
        let (consensus, spokes) = setup_consensus(NUM_PRODUCERS);
        assert_eq!(consensus.processor.centralized_registrations, NUM_PRODUCERS);
        assert_eq!(spokes.len(), NUM_PRODUCERS);
        assert_eq!(consensus.safe_point, 0);
        assert!(consensus.check_status());
    }

    #[test]
    fn test_single_producer_gvt_advance() {
        let (mut consensus, mut spokes) = setup_consensus(1);
        let spoke = &mut spokes[0];

        let mut block1 = Block::new(0, BLOCK_DURATION, 0, 0);
        block1.send();
        block1.send();
        submit_block(spoke, block1);

        consensus.poll_n_slot().unwrap();
        let gvt_update = consensus.check_update_safe_point().unwrap();
        assert!(gvt_update.is_none());

        let mut block2 = Block::new(BLOCK_DURATION, BLOCK_DURATION, 1, 0);
        block2.delayed_recvs[0] += 2;
        block2.send();
        block2.send();
        block2.recvs_current_block = 2;
        submit_block(spoke, block2);

        consensus.poll_n_slot().unwrap();

        let _ = consensus.check_update_safe_point().unwrap();
        let gvt_update = consensus.check_update_safe_point().unwrap();
        assert!(gvt_update.is_some());
        assert_eq!(gvt_update.unwrap(), 2 * BLOCK_DURATION);
        assert_eq!(consensus.safe_point, 2 * BLOCK_DURATION);
    }

    #[test]
    fn test_multi_producer_gvt_advance() {
        let (mut consensus, mut spokes) = setup_consensus(NUM_PRODUCERS);

        for (i, spoke) in spokes.iter_mut().enumerate().take(NUM_PRODUCERS) {
            let mut block1 = Block::new(0, BLOCK_DURATION, 0, i);
            block1.send();
            submit_block(spoke, block1);
        }

        consensus.poll_n_slot().unwrap();
        assert!(consensus.check_update_safe_point().unwrap().is_none());

        for (i, spoke) in spokes.iter_mut().enumerate().take(NUM_PRODUCERS - 1) {
            let mut block2 = Block::new(BLOCK_DURATION, BLOCK_DURATION, 1, i);
            block2.delayed_recvs[0] += 1;
            submit_block(spoke, block2);
        }

        let block2 = Block::new(BLOCK_DURATION, BLOCK_DURATION, 1, NUM_PRODUCERS - 1);
        submit_block(&mut spokes[NUM_PRODUCERS - 1], block2);

        consensus.poll_n_slot().unwrap();
        let gvt_update = consensus.check_update_safe_point().unwrap();
        println!("{:?}", gvt_update);
        assert!(gvt_update.is_none());

        let mut block3 = Block::new(2 * BLOCK_DURATION, BLOCK_DURATION, 2, NUM_PRODUCERS - 1);
        block3.delayed_recvs[1] += 1;
        submit_block(&mut spokes[NUM_PRODUCERS - 1], block3);

        for (i, spoke) in spokes.iter_mut().enumerate().take(NUM_PRODUCERS - 1) {
            let block3 = Block::new(2 * BLOCK_DURATION, BLOCK_DURATION, 2, i);
            submit_block(spoke, block3);
        }

        consensus.poll_n_slot().unwrap();
        let _ = consensus.check_update_safe_point().unwrap();
        consensus.poll_n_slot().unwrap();
        let _ = consensus.check_update_safe_point().unwrap();
        consensus.poll_n_slot().unwrap();
        let gvt_update = consensus.check_update_safe_point().unwrap();

        assert_eq!(gvt_update, Some(3 * BLOCK_DURATION));
        assert_eq!(consensus.safe_point, 3 * BLOCK_DURATION);
    }

    #[test]
    fn test_recv_greater_than_sends_blocks_gvt() {
        let (mut consensus, mut spokes) = setup_consensus(NUM_PRODUCERS);

        let block1_p1 = Block::new(0, BLOCK_DURATION, 0, 0);
        submit_block(&mut spokes[0], block1_p1);

        let mut block1_p2 = Block::new(0, BLOCK_DURATION, 0, 1);
        block1_p2.sends = 1;
        submit_block(&mut spokes[1], block1_p2);

        consensus.poll_n_slot().unwrap();
        assert!(consensus.check_update_safe_point().unwrap().is_none());

        let mut block2_p1 = Block::new(BLOCK_DURATION, BLOCK_DURATION, 1, 0);
        block2_p1.recvs_current_block = 2;
        submit_block(&mut spokes[0], block2_p1);

        let block2_p2 = Block::new(BLOCK_DURATION, BLOCK_DURATION, 1, 1);
        submit_block(&mut spokes[1], block2_p2);

        consensus.poll_n_slot().unwrap();
        let gvt_update = consensus.check_update_safe_point().unwrap();
        assert!(gvt_update.is_none());
    }

    #[test]
    fn test_delayed_recvs_are_accounted() {
        let (mut consensus, mut spokes) = setup_consensus(1);
        let spoke = &mut spokes[0];

        let mut block1 = Block::new(0, BLOCK_DURATION, 0, 0);
        block1.sends = 1;
        submit_block(spoke, block1);
        consensus.poll_n_slot().unwrap();
        assert!(consensus.check_update_safe_point().unwrap().is_none());

        let block2 = Block::new(BLOCK_DURATION, BLOCK_DURATION, 1, 0);
        submit_block(spoke, block2);
        consensus.poll_n_slot().unwrap();
        assert!(consensus.check_update_safe_point().unwrap().is_none());

        let mut block3 = Block::new(2 * BLOCK_DURATION, BLOCK_DURATION, 2, 0);
        block3.recv(BLOCK_DURATION / 2, false).unwrap();
        submit_block(spoke, block3);
        consensus.poll_n_slot().unwrap();
        let gvt_update = consensus.check_update_safe_point().unwrap();
        assert_eq!(gvt_update, Some(BLOCK_DURATION));
    }

    #[test]
    fn test_corrections_are_accounted() {
        let (mut consensus, mut spokes) = setup_consensus(1);
        let spoke = &mut spokes[0];

        let mut block1 = Block::new(0, BLOCK_DURATION, 0, 0);
        block1.sends = 5;
        block1.local_corrections = -2;
        submit_block(spoke, block1);
        consensus.poll_n_slot().unwrap();
        assert!(consensus.check_update_safe_point().unwrap().is_none());

        let mut block2 = Block::new(BLOCK_DURATION, BLOCK_DURATION, 1, 0);
        block2.delayed_recvs[0] = 3;
        submit_block(spoke, block2);

        consensus.poll_n_slot().unwrap();
        let gvt_update = consensus.check_update_safe_point().unwrap();
        assert_eq!(gvt_update, Some(BLOCK_DURATION));
    }

    #[test]
    fn test_delayed_corrections_are_accounted() {
        let (mut consensus, mut spokes) = setup_consensus(1);
        let spoke = &mut spokes[0];

        let mut block1 = Block::new(0, BLOCK_DURATION, 0, 0);
        block1.sends = 2;
        submit_block(spoke, block1);
        consensus.poll_n_slot().unwrap();
        assert!(consensus.check_update_safe_point().unwrap().is_none());

        let mut block2 = Block::new(BLOCK_DURATION, BLOCK_DURATION, 1, 0);
        block2.recvs_current_block = 3;
        block2.delayed_recvs[0] = 2;
        block2.send_anti(BLOCK_DURATION / 2).unwrap();
        submit_block(spoke, block2);
        consensus.poll_n_slot().unwrap();

        let mut block3 = Block::new(2 * BLOCK_DURATION, BLOCK_DURATION, 2, 0);
        block3.recv_anti(BLOCK_DURATION / 2).unwrap();
        submit_block(spoke, block3);
        consensus.poll_n_slot().unwrap();

        let gvt_update = consensus.check_update_safe_point().unwrap();
        assert_eq!(gvt_update, Some(BLOCK_DURATION));
    }

    #[test]
    fn test_out_of_order_submission() {
        let (mut consensus, mut spokes) = setup_consensus(1);
        let spoke = &mut spokes[0];

        let mut block2 = Block::new(BLOCK_DURATION, BLOCK_DURATION, 1, 0);
        block2.recvs_current_block = 1;
        submit_block(spoke, block2);

        consensus.poll_n_slot().unwrap();
        assert!(consensus.check_update_safe_point().unwrap().is_none());
        assert!(consensus.next[0].is_none());
        assert!(consensus.queue[0][0].is_some());

        let mut block1 = Block::new(0, BLOCK_DURATION, 0, 0);
        block1.sends = 1;
        block1.recvs_current_block = 1;
        submit_block(spoke, block1);

        consensus.poll_n_slot().unwrap();
        assert!(consensus.next[0].is_some());
        assert!(consensus.queue[0][0].is_some());

        let gvt_update = consensus.check_update_safe_point().unwrap();
        assert_eq!(gvt_update, Some(BLOCK_DURATION));
        assert_eq!(consensus.safe_point, BLOCK_DURATION);

        assert!(consensus.next[0].is_some());
        assert!(consensus.queue[0][0].is_none());
    }

    #[test]
    fn test_non_monotonic_gvt_is_rejected() {
        let (mut consensus, mut spokes) = setup_consensus(2);

        // First, advance GVT to 100 correctly
        let mut b0p0 = Block::new(0, BLOCK_DURATION, 0, 0);
        b0p0.sends = 1;
        b0p0.recvs_current_block = 1;
        submit_block(&mut spokes[0], b0p0);
        let b0p1 = Block::new(0, BLOCK_DURATION, 0, 1);
        submit_block(&mut spokes[1], b0p1);

        consensus.poll_n_slot().unwrap();
        let gvt_update = consensus.check_update_safe_point().unwrap();
        assert_eq!(gvt_update, Some(BLOCK_DURATION));
        assert_eq!(consensus.safe_point, BLOCK_DURATION);

        // Now, producers should submit blocks for the next window (starting at 100).
        // Producer 0 submits a valid block.
        let b1p0_valid = Block::new(BLOCK_DURATION, BLOCK_DURATION, 1, 0);
        submit_block(&mut spokes[0], b1p0_valid);

        // Producer 1 submits a block with the correct number, but an old, invalid timestamp.
        let b1p1_invalid = Block::new(0, BLOCK_DURATION, 1, 1);
        submit_block(&mut spokes[1], b1p1_invalid);

        // Poll to load the new blocks into the `next` slots.
        consensus.poll_n_slot().unwrap();

        // Check for GVT update. This should fail because the blocks in `next` have mismatched start times.
        let result = consensus.check_update_safe_point();
        assert!(
            matches!(result, Err(MesoError::MismatchBlockRanges)),
            "Consensus should reject blocks with mismatched time ranges"
        );
    }

    #[test]
    fn test_parallel_producers_contention() {
        const PARALLEL_PRODUCERS: usize = 4;
        const BLOCKS_PER_PRODUCER: usize = 50;

        // Setup consensus that can be shared via Mutex
        let mut consensus =
            Consensus::<BANDWIDTH>::new(ComputeLayout::HubSpoke, PARALLEL_PRODUCERS).unwrap();
        let mut spokes = Vec::new();
        for _ in 0..PARALLEL_PRODUCERS {
            spokes.push(consensus.register_producer(None).unwrap().unwrap());
        }
        consensus.queue = vec![[None; BANDWIDTH]; PARALLEL_PRODUCERS];
        consensus.next = vec![None; PARALLEL_PRODUCERS];
        let shared_consensus = Arc::new(std::sync::Mutex::new(consensus));

        let running = Arc::new(AtomicBool::new(true));
        let mut handles = Vec::new();

        for i in 0..PARALLEL_PRODUCERS {
            // Each thread gets its own spoke. No sharing of spokes needed.
            let spoke = spokes.remove(0);
            let running_clone = Arc::clone(&running);

            let handle = thread::spawn(move || {
                for block_nmb in 0..BLOCKS_PER_PRODUCER {
                    if !running_clone.load(Ordering::Relaxed) {
                        break;
                    }
                    let start_time = (block_nmb as u64) * BLOCK_DURATION;

                    // Create a balanced block to ensure GVT can advance.
                    // A message is "sent" in block `k` and "received" in block `k+1`.
                    let mut block = Block::new(start_time, BLOCK_DURATION, block_nmb, i);
                    if block_nmb < BLOCKS_PER_PRODUCER - 1 {
                        block.sends = 1;
                    }
                    if block_nmb > 0 {
                        block.delayed_recvs[0] += 1;
                    }

                    // Submit block via the lock-free SPSC channel.
                    spoke.submitter.write(block).unwrap();
                    thread::sleep(Duration::from_micros(5));
                }
            });
            handles.push(handle);
        }

        // Main thread: poll and advance GVT until the target is reached.
        let final_gvt = (BLOCKS_PER_PRODUCER as u64) * BLOCK_DURATION;
        loop {
            let mut consensus_guard = shared_consensus.lock().unwrap();
            for _ in 0..10 {
                consensus_guard.poll_n_slot().unwrap();
                let _ = consensus_guard.check_update_safe_point();
            }

            if consensus_guard.safe_point >= final_gvt {
                break;
            }

            // Drop lock to let producers work.
            drop(consensus_guard);
            thread::sleep(Duration::from_nanos(10));
        }

        running.store(false, Ordering::Relaxed);
        for handle in handles {
            handle.join().unwrap();
        }

        let consensus_guard = shared_consensus.lock().unwrap();
        assert_eq!(consensus_guard.safe_point, final_gvt);
        assert_eq!(consensus_guard.block_nmb, BLOCKS_PER_PRODUCER);
        // Clean up remaining queued items from the final GVT round if any.
        let mut final_consensus = consensus_guard;
        final_consensus.poll_n_slot().unwrap();
        let _ = final_consensus.check_update_safe_point();
        assert!(
            final_consensus.check_status(),
            "Consensus queues not empty at end of test"
        );
    }
}<|MERGE_RESOLUTION|>--- conflicted
+++ resolved
@@ -72,12 +72,8 @@
         if blocks >= BANDWIDTH {
             return Err(MesoError::DistantBlocks(blocks));
         }
-<<<<<<< HEAD
         println!("subbed anti recv to slot {:?} in delayed queue", blocks);
         self.delayed_corrections[blocks] -= 1;
-=======
-        self.delayed_corrections[blocks - 1] -= 1;
->>>>>>> 5eae1257
         Ok(())
     }
 
